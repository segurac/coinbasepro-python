# gdax-python
The Python client for the [GDAX API](https://docs.gdax.com/) (formerly known as
the Coinbase Exchange API)

##### Provided under MIT License by Daniel Paquin.
*Note: this library may be subtly broken or buggy. The code is released under
the MIT License – please take the following message to heart:*
> THE SOFTWARE IS PROVIDED "AS IS", WITHOUT WARRANTY OF ANY KIND, EXPRESS OR
IMPLIED, INCLUDING BUT NOT LIMITED TO THE WARRANTIES OF MERCHANTABILITY, FITNESS
FOR A PARTICULAR PURPOSE AND NONINFRINGEMENT. IN NO EVENT SHALL THE AUTHORS OR
COPYRIGHT HOLDERS BE LIABLE FOR ANY CLAIM, DAMAGES OR OTHER LIABILITY, WHETHER
IN AN ACTION OF CONTRACT, TORT OR OTHERWISE, ARISING FROM, OUT OF OR IN
CONNECTION WITH THE SOFTWARE OR THE USE OR OTHER DEALINGS IN THE SOFTWARE.

## Benefits
- A simple to use python wrapper for both public and authenticated endpoints.
- In about 10 minutes, you could be programmatically trading on one of the
largest Bitcoin exchanges in the *world*!
- Do not worry about handling the nuances of the API with easy-to-use methods
for every API endpoint.
- Gain an advantage in the market by getting under the hood of GDAX to learn
what and who is *really* behind every tick.

## Under Development
- Test Scripts
- Additional Functionality for the real-time order book
- FIX API Client **Looking for assistance**

## Getting Started
This README is documentation on the syntax of the python client presented in
this repository. See function docstrings for full syntax details.  
**This API attempts to present a clean interface to GDAX, but in order to use it
to its full potential, you must familiarize yourself with the official GDAX
documentation.**

- https://docs.gdax.com/

- You may manually install the project or use ```pip```:
```python
pip install gdax
```

### Public Client
Only some endpoints in the API are available to everyone.  The public endpoints
can be reached using ```PublicClient```

```python
import gdax
public_client = gdax.PublicClient()
```

### PublicClient Methods
- [get_products](https://docs.gdax.com/#get-products)
```python
public_client.get_products()
```

- [get_product_order_book](https://docs.gdax.com/#get-product-order-book)
```python
# Get the order book at the default level.
public_client.get_product_order_book('BTC-USD')
# Get the order book at a specific level.
public_client.get_product_order_book('BTC-USD', level=1)
```

- [get_product_ticker](https://docs.gdax.com/#get-product-ticker)
```python
# Get the product ticker for a specific product.
public_client.get_product_ticker(product_id='ETH-USD')
```

- [get_product_trades](https://docs.gdax.com/#get-trades) (paginated)
```python
# Get the product trades for a specific product.
# Returns a generator
public_client.get_product_trades(product_id='ETH-USD')
```

- [get_product_historic_rates](https://docs.gdax.com/#get-historic-rates)
```python
public_client.get_product_historic_rates('ETH-USD')
# To include other parameters, see function docstring:
public_client.get_product_historic_rates('ETH-USD', granularity=3000)
```

- [get_product_24hr_stats](https://docs.gdax.com/#get-24hr-stats)
```python
public_client.get_product_24hr_stats('ETH-USD')
```

- [get_currencies](https://docs.gdax.com/#get-currencies)
```python
public_client.get_currencies()
```

- [get_time](https://docs.gdax.com/#time)
```python
public_client.get_time()
```

### Authenticated Client

Not all API endpoints are available to everyone.
Those requiring user authentication can be reached using `AuthenticatedClient`.
You must setup API access within your
[account settings](https://www.gdax.com/settings/api).
The `AuthenticatedClient` inherits all methods from the `PublicClient`
class, so you will only need to initialize one if you are planning to
integrate both into your script.

```python
import gdax
auth_client = gdax.AuthenticatedClient(key, b64secret, passphrase)
# Use the sandbox API (requires a different set of API access credentials)
auth_client = gdax.AuthenticatedClient(key, b64secret, passphrase,
                                  api_url="https://api-public.sandbox.gdax.com")
```

### Pagination
Some calls are [paginated](https://docs.gdax.com/#pagination), meaning multiple 
calls must be made to receive the full set of data. The GDAX Python API provides
an abstraction for paginated endpoints in the form of generators which provide a
clean interface for iteration but may make multiple HTTP requests behind the 
scenes. The pagination options `before`, `after`, and `limit` may be supplied as
keyword arguments if desired, but aren't necessary for typical use cases.
```python
fills_gen = auth_client.get_fills()
# Get all fills (will possibly make multiple HTTP requests)
all_fills = list(fills_gen)
```
One use case for pagination parameters worth pointing out is retrieving only 
new data since the previous request. For the case of `get_fills()`, the 
`trade_id` is the parameter used for indexing. By passing 
`before=some_trade_id`, only fills more recent than that `trade_id` will be 
returned. Note that when using `before`, a maximum of 100 entries will be 
returned - this is a limitation of GDAX.
```python
from itertools import islice
# Get 5 most recent fills
recent_fills = islice(auth_client.get_fills(), 5)
# Only fetch new fills since last call by utilizing `before` parameter.
new_fills = auth_client.get_fills(before=recent_fills[0]['trade_id'])
```

### AuthenticatedClient Methods
- [get_accounts](https://docs.gdax.com/#list-accounts)
```python
auth_client.get_accounts()
```

- [get_account](https://docs.gdax.com/#get-an-account)
```python
auth_client.get_account("7d0f7d8e-dd34-4d9c-a846-06f431c381ba")
```

- [get_account_history](https://docs.gdax.com/#get-account-history) (paginated)
```python
# Returns generator:
auth_client.get_account_history("7d0f7d8e-dd34-4d9c-a846-06f431c381ba")
```

- [get_account_holds](https://docs.gdax.com/#get-holds) (paginated)
```python
# Returns generator:
auth_client.get_account_holds("7d0f7d8e-dd34-4d9c-a846-06f431c381ba")
```

- [buy & sell](https://docs.gdax.com/#place-a-new-order)
```python
# Buy 0.01 BTC @ 100 USD
auth_client.buy(price='100.00', #USD
               size='0.01', #BTC
               order_type='limit',
               product_id='BTC-USD')
```
```python
# Sell 0.01 BTC @ 200 USD
auth_client.sell(price='200.00', #USD
                size='0.01', #BTC
                order_type='limit',
                product_id='BTC-USD')
```
```python
# Limit order-specific method
auth_client.place_limit_order(product_id='BTC-USD', 
                              side='buy', 
                              price='200.00', 
                              size='0.01')
```
```python
# Place a market order by specifying amount of USD to use. 
# Alternatively, `size` could be used to specify quantity in BTC amount.
auth_client.place_market_order(product_id='BTC-USD', 
                               side='buy', 
                               funds='100.00')
```
```python
# Stop order. `funds` can be used instead of `size` here.
auth_client.place_stop_order(product_id='BTC-USD', 
                              side='buy', 
                              price='200.00', 
                              size='0.01')
```

- [cancel_order](https://docs.gdax.com/#cancel-an-order)
```python
auth_client.cancel_order("d50ec984-77a8-460a-b958-66f114b0de9b")
```
- [cancel_all](https://docs.gdax.com/#cancel-all)
```python
auth_client.cancel_all(product='BTC-USD')
```

- [get_orders](https://docs.gdax.com/#list-orders) (paginated)
```python
# Returns generator:
auth_client.get_orders()
```

- [get_order](https://docs.gdax.com/#get-an-order)
```python
auth_client.get_order("d50ec984-77a8-460a-b958-66f114b0de9b")
```

- [get_fills](https://docs.gdax.com/#list-fills) (paginated)
```python
# All return generators
auth_client.get_fills()
# Get fills for a specific order
auth_client.get_fills(order_id="d50ec984-77a8-460a-b958-66f114b0de9b")
# Get fills for a specific product
auth_client.get_fills(product_id="ETH-BTC")
```

- [deposit & withdraw](https://docs.gdax.com/#depositwithdraw)
```python
gdax
depositParams = {
        'amount': '25.00', # Currency determined by account specified
        'coinbase_account_id': '60680c98bfe96c2601f27e9c'
}
auth_client.deposit(depositParams)
```
```python
# Withdraw from GDAX into Coinbase Wallet
withdrawParams = {
        'amount': '1.00', # Currency determined by account specified
        'coinbase_account_id': '536a541fa9393bb3c7000023'
}
auth_client.withdraw(withdrawParams)
```

### WebsocketClient
If you would like to receive real-time market updates, you must subscribe to the
[websocket feed](https://docs.gdax.com/#websocket-feed).

#### Subscribe to a single product
```python
import gdax
# Paramters are optional
wsClient = gdax.WebsocketClient(url="wss://ws-feed.gdax.com", products="BTC-USD")
# Do other stuff...
wsClient.close()
```

#### Subscribe to multiple products
```python
import gdax
# Paramaters are optional
wsClient = gdax.WebsocketClient(url="wss://ws-feed.gdax.com",
                                products=["BTC-USD", "ETH-USD"])
# Do other stuff...
wsClient.close()
```

### WebsocketClient + Mongodb
The ```WebsocketClient``` now supports data gathering via MongoDB. Given a
MongoDB collection, the ```WebsocketClient``` will stream results directly into
the database collection.
```python
# import PyMongo and connect to a local, running Mongo instance
from pymongo import MongoClient
import gdax
mongo_client = MongoClient('mongodb://localhost:27017/')

# specify the database and collection
db = mongo_client.cryptocurrency_database
BTC_collection = db.BTC_collection

# instantiate a WebsocketClient instance, with a Mongo collection as a parameter
wsClient = gdax.WebsocketClient(url="wss://ws-feed.gdax.com", products="BTC-USD",
    mongo_collection=BTC_collection, should_print=False)
wsClient.start()
```

### WebsocketClient Methods
The ```WebsocketClient``` subscribes in a separate thread upon initialization.
There are three methods which you could overwrite (before initialization) so it
can react to the data streaming in.  The current client is a template used for
illustration purposes only.

<<<<<<< HEAD
- onOpen - called once, *immediately before* the socket connection is made, this 
=======

- onOpen - called once, *immediately before* the socket connection is made, this
>>>>>>> 1871e1b2
is where you want to add initial parameters.
- onMessage - called once for every message that arrives and accepts one
argument that contains the message of dict type.
- on_close - called once after the websocket has been closed.
- close - call this method to close the websocket connection (do not overwrite).
```python
import gdax, time
class myWebsocketClient(gdax.WebsocketClient):
    def on_open(self):
        self.url = "wss://ws-feed.gdax.com/"
        self.products = ["LTC-USD"]
        self.message_count = 0
        print("Lets count the messages!")
    def on_message(self, msg):
        self.message_count += 1
        if 'price' in msg and 'type' in msg:
            print ("Message type:", msg["type"],
                   "\t@ {:.3f}".format(float(msg["price"])))
    def on_close(self):
        print("-- Goodbye! --")

wsClient = myWebsocketClient()
wsClient.start()
print(wsClient.url, wsClient.products)
while (wsClient.message_count < 500):
    print ("\nmessage_count =", "{} \n".format(wsClient.message_count))
    time.sleep(1)
wsClient.close()
```
## Testing
A test suite is under development. Tests for the authenticated client require a 
set of sandbox API credentials. To provide them, rename 
`api_config.json.example` in the tests folder to `api_config.json` and edit the 
file accordingly. To run the tests, start in the project directory and run
```
python -m pytest
```

### Real-time OrderBook
The ```OrderBook``` subscribes to a websocket and keeps a real-time record of
the orderbook for the product_id input.  Please provide your feedback for future
improvements.

```python
import gdax, time
order_book = gdax.OrderBook(product_id='BTC-USD')
order_book.start()
time.sleep(10)
order_book.close()
```

### Testing
Unit tests are under development using the pytest framework. Contributions are 
welcome!

To run the full test suite, in the project 
directory run:
```bash
python -m pytest
```

## Change Log
*1.0* **Current PyPI release**
- The first release that is not backwards compatible
- Refactored to follow PEP 8 Standards
- Improved Documentation

*0.3*
- Added crypto and LTC deposit & withdraw (undocumented).
- Added support for Margin trading (undocumented).
- Enhanced functionality of the WebsocketClient.
- Soft launch of the OrderBook (undocumented).
- Minor bug squashing & syntax improvements.

*0.2.2*
- Added additional API functionality such as cancelAll() and ETH withdrawal.

*0.2.1*
- Allowed ```WebsocketClient``` to operate intuitively and restructured example
workflow.

*0.2.0*
- Renamed project to GDAX-Python
- Merged Websocket updates to handle errors and reconnect.

*0.1.2*
- Updated JSON handling for increased compatibility among some users.
- Added support for payment methods, reports, and Coinbase user accounts.
- Other compatibility updates.

*0.1.1b2*
- Original PyPI Release.<|MERGE_RESOLUTION|>--- conflicted
+++ resolved
@@ -299,12 +299,7 @@
 can react to the data streaming in.  The current client is a template used for
 illustration purposes only.
 
-<<<<<<< HEAD
-- onOpen - called once, *immediately before* the socket connection is made, this 
-=======
-
 - onOpen - called once, *immediately before* the socket connection is made, this
->>>>>>> 1871e1b2
 is where you want to add initial parameters.
 - onMessage - called once for every message that arrives and accepts one
 argument that contains the message of dict type.
