--- conflicted
+++ resolved
@@ -40,7 +40,6 @@
         self.session = requests.Session()
 
     def get_account(self, account_id):
-<<<<<<< HEAD
         """ Get information for a single account.
 
         Use this endpoint when you know the account_id.
@@ -59,11 +58,6 @@
                 }
         """
         return self._send_message('get', '/accounts/' + account_id)
-=======
-        r = requests.get(self.url + '/accounts/' + account_id, auth=self.auth, timeout=30)
-        # r.raise_for_status()
-        return r.json()
->>>>>>> 05ce2e26
 
     def get_accounts(self):
         """ Get a list of trading all accounts.
@@ -93,7 +87,6 @@
         """
         return self.get_account('')
 
-<<<<<<< HEAD
     def get_account_history(self, account_id, **kwargs):
         """ List account activity. Account activity either increases or
         decreases your account balance.
@@ -972,270 +965,7 @@
         """
         url = self.url + endpoint
         r = self.session.request(method, url, params=params, data=data,
-                                 auth=self.auth)
-=======
-    def get_account_history(self, account_id):
-        result = []
-        r = requests.get(self.url + '/accounts/{}/ledger'.format(account_id), auth=self.auth, timeout=30)
-        # r.raise_for_status()
-        result.append(r.json())
-        if "cb-after" in r.headers:
-            self.history_pagination(account_id, result, r.headers["cb-after"])
-        return result
-
-    def history_pagination(self, account_id, result, after):
-        r = requests.get(self.url + '/accounts/{}/ledger?after={}'.format(account_id, str(after)), auth=self.auth, timeout=30)
-        # r.raise_for_status()
-        if r.json():
-            result.append(r.json())
-        if "cb-after" in r.headers:
-            self.history_pagination(account_id, result, r.headers["cb-after"])
-        return result
-
-    def get_account_holds(self, account_id):
-        result = []
-        r = requests.get(self.url + '/accounts/{}/holds'.format(account_id), auth=self.auth, timeout=30)
-        # r.raise_for_status()
-        result.append(r.json())
-        if "cb-after" in r.headers:
-            self.holds_pagination(account_id, result, r.headers["cb-after"])
-        return result
-
-    def holds_pagination(self, account_id, result, after):
-        r = requests.get(self.url + '/accounts/{}/holds?after={}'.format(account_id, str(after)), auth=self.auth, timeout=30)
-        # r.raise_for_status()
-        if r.json():
-            result.append(r.json())
-        if "cb-after" in r.headers:
-            self.holds_pagination(account_id, result, r.headers["cb-after"])
-        return result
-
-    def buy(self, **kwargs):
-        kwargs["side"] = "buy"
-        if "product_id" not in kwargs:
-            kwargs["product_id"] = self.product_id
-        r = requests.post(self.url + '/orders',
-                          data=json.dumps(kwargs),
-                          auth=self.auth,
-                          timeout=30)
-        return r.json()
-
-    def sell(self, **kwargs):
-        kwargs["side"] = "sell"
-        r = requests.post(self.url + '/orders',
-                          data=json.dumps(kwargs),
-                          auth=self.auth,
-                          timeout=30)
-        return r.json()
-
-    def cancel_order(self, order_id):
-        r = requests.delete(self.url + '/orders/' + order_id, auth=self.auth, timeout=30)
-        # r.raise_for_status()
-        return r.json()
-
-    def cancel_all(self, product_id=''):
-        url = self.url + '/orders/'
-        if product_id:
-            url += "?product_id={}&".format(str(product_id))
-        r = requests.delete(url, auth=self.auth, timeout=30)
-        # r.raise_for_status()
-        return r.json()
-
-    def get_order(self, order_id):
-        r = requests.get(self.url + '/orders/' + order_id, auth=self.auth, timeout=30)
-        # r.raise_for_status()
-        return r.json()
-
-    def get_orders(self, product_id=''):
-        result = []
-        url = self.url + '/orders/'
-        if product_id:
-            url += "?product_id={}&".format(product_id)
-        r = requests.get(url, auth=self.auth, timeout=30)
-        # r.raise_for_status()
-        result.append(r.json())
-        if 'cb-after' in r.headers:
-            self.paginate_orders(product_id, result, r.headers['cb-after'])
-        return result
-
-    def paginate_orders(self, product_id, result, after):
-        url = self.url + '/orders?after={}&'.format(str(after))
-        if product_id:
-            url += "product_id={}&".format(product_id)
-        r = requests.get(url, auth=self.auth, timeout=30)
-        # r.raise_for_status()
-        if r.json():
-            result.append(r.json())
-        if 'cb-after' in r.headers:
-            self.paginate_orders(result, r.headers['cb-after'])
-        return result
-
-    def get_fills(self, order_id='', product_id='', before='', after='', limit=''):
-        result = []
-        url = self.url + '/fills?'
-        if order_id:
-            url += "order_id={}&".format(str(order_id))
-        if product_id:
-            url += "product_id={}&".format(product_id)
-        if before:
-            url += "before={}&".format(str(before))
-        if after:
-            url += "after={}&".format(str(after))
-        if limit:
-            url += "limit={}&".format(str(limit))
-        r = requests.get(url, auth=self.auth, timeout=30)
-        # r.raise_for_status()
-        result.append(r.json())
-        if 'cb-after' in r.headers and limit is not len(r.json()):
-            return self.paginate_fills(result, r.headers['cb-after'], order_id=order_id, product_id=product_id)
-        return result
-
-    def paginate_fills(self, result, after, order_id='', product_id=''):
-        url = self.url + '/fills?after={}&'.format(str(after))
-        if order_id:
-            url += "order_id={}&".format(str(order_id))
-        if product_id:
-            url += "product_id={}&".format(product_id)
-        r = requests.get(url, auth=self.auth, timeout=30)
-        # r.raise_for_status()
-        if r.json():
-            result.append(r.json())
-        if 'cb-after' in r.headers:
-            return self.paginate_fills(result, r.headers['cb-after'], order_id=order_id, product_id=product_id)
-        return result
-
-    def get_fundings(self, result='', status='', after=''):
-        if not result:
-            result = []
-        url = self.url + '/funding?'
-        if status:
-            url += "status={}&".format(str(status))
-        if after:
-            url += 'after={}&'.format(str(after))
-        r = requests.get(url, auth=self.auth, timeout=30)
-        # r.raise_for_status()
-        result.append(r.json())
-        if 'cb-after' in r.headers:
-            return self.get_fundings(result, status=status, after=r.headers['cb-after'])
-        return result
-
-    def repay_funding(self, amount='', currency=''):
-        payload = {
-            "amount": amount,
-            "currency": currency  # example: USD
-        }
-        r = requests.post(self.url + "/funding/repay", data=json.dumps(payload), auth=self.auth, timeout=30)
-        # r.raise_for_status()
-        return r.json()
-
-    def margin_transfer(self, margin_profile_id="", transfer_type="", currency="", amount=""):
-        payload = {
-            "margin_profile_id": margin_profile_id,
-            "type": transfer_type,
-            "currency": currency,  # example: USD
-            "amount": amount
-        }
-        r = requests.post(self.url + "/profiles/margin-transfer", data=json.dumps(payload), auth=self.auth, timeout=30)
-        # r.raise_for_status()
-        return r.json()
-
-    def get_position(self):
-        r = requests.get(self.url + "/position", auth=self.auth, timeout=30)
-        # r.raise_for_status()
-        return r.json()
-
-    def close_position(self, repay_only=""):
-        payload = {
-            "repay_only": repay_only or False
-        }
-        r = requests.post(self.url + "/position/close", data=json.dumps(payload), auth=self.auth, timeout=30)
-        # r.raise_for_status()
-        return r.json()
-
-    def deposit(self, amount="", currency="", payment_method_id=""):
-        payload = {
-            "amount": amount,
-            "currency": currency,
-            "payment_method_id": payment_method_id
-        }
-        r = requests.post(self.url + "/deposits/payment-method", data=json.dumps(payload), auth=self.auth, timeout=30)
-        # r.raise_for_status()
-        return r.json()
-
-    def coinbase_deposit(self, amount="", currency="", coinbase_account_id=""):
-        payload = {
-            "amount": amount,
-            "currency": currency,
-            "coinbase_account_id": coinbase_account_id
-        }
-        r = requests.post(self.url + "/deposits/coinbase-account", data=json.dumps(payload), auth=self.auth, timeout=30)
-        # r.raise_for_status()
-        return r.json()
-
-    def withdraw(self, amount="", currency="", payment_method_id=""):
-        payload = {
-            "amount": amount,
-            "currency": currency,
-            "payment_method_id": payment_method_id
-        }
-        r = requests.post(self.url + "/withdrawals/payment-method", data=json.dumps(payload), auth=self.auth, timeout=30)
-        # r.raise_for_status()
-        return r.json()
-
-    def coinbase_withdraw(self, amount="", currency="", coinbase_account_id=""):
-        payload = {
-            "amount": amount,
-            "currency": currency,
-            "coinbase_account_id": coinbase_account_id
-        }
-        r = requests.post(self.url + "/withdrawals/coinbase", data=json.dumps(payload), auth=self.auth, timeout=30)
-        # r.raise_for_status()
-        return r.json()
-
-    def crypto_withdraw(self, amount="", currency="", crypto_address=""):
-        payload = {
-            "amount": amount,
-            "currency": currency,
-            "crypto_address": crypto_address
-        }
-        r = requests.post(self.url + "/withdrawals/crypto", data=json.dumps(payload), auth=self.auth, timeout=30)
-        # r.raise_for_status()
-        return r.json()
-
-    def get_payment_methods(self):
-        r = requests.get(self.url + "/payment-methods", auth=self.auth, timeout=30)
-        # r.raise_for_status()
-        return r.json()
-
-    def get_coinbase_accounts(self):
-        r = requests.get(self.url + "/coinbase-accounts", auth=self.auth, timeout=30)
-        # r.raise_for_status()
-        return r.json()
-
-    def create_report(self, report_type="", start_date="", end_date="", product_id="", account_id="", report_format="",
-                      email=""):
-        payload = {
-            "type": report_type,
-            "start_date": start_date,
-            "end_date": end_date,
-            "product_id": product_id,
-            "account_id": account_id,
-            "format": report_format,
-            "email": email
-        }
-        r = requests.post(self.url + "/reports", data=json.dumps(payload), auth=self.auth, timeout=30)
-        # r.raise_for_status()
-        return r.json()
-
-    def get_report(self, report_id=""):
-        r = requests.get(self.url + "/reports/" + report_id, auth=self.auth, timeout=30)
-        # r.raise_for_status()
-        return r.json()
-
-    def get_trailing_volume(self):
-        r = requests.get(self.url + "/users/self/trailing-volume", auth=self.auth, timeout=30)
-        # r.raise_for_status()
->>>>>>> 05ce2e26
+                                 auth=self.auth, timeout=30)
         return r.json()
 
     def _send_paginated_message(self, endpoint, params=None):
@@ -1263,7 +993,7 @@
         """
         url = self.url + endpoint
         while True:
-            r = self.session.get(url, params=params, auth=self.auth)
+            r = self.session.get(url, params=params, auth=self.auth, timeout=30)
             results = r.json()
             for result in results:
                 yield result
@@ -1276,7 +1006,7 @@
                 break
             else:
                 params['after'] = r.headers['cb-after']
-
+                
 
 class GdaxAuth(AuthBase):
     # Provided by gdax: https://docs.gdax.com/#signing-a-message
