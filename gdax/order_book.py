--- conflicted
+++ resolved
@@ -13,14 +13,8 @@
 from gdax.websocket_client import WebsocketClient
 
 class OrderBook(WebsocketClient):
-<<<<<<< HEAD
-
-    def __init__(self, url="wss://ws-feed.gdax.com", product_id='BTC-USD', log_to=None):
-        super(self.__class__, self).__init__(url=url, products=product_id)
-=======
     def __init__(self, product_id='BTC-USD'):
         super(OrderBook, self).__init__(products=product_id)
->>>>>>> ad6fa21b
         self._asks = RBTree()
         self._bids = RBTree()
         self._client = PublicClient(product_id=product_id)
